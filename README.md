# HOVER WBC

[![IsaacSim](https://img.shields.io/badge/IsaacSim-4.5.0-silver.svg)](https://docs.omniverse.nvidia.com/isaacsim/latest/overview.html)
[![Isaac Lab](https://img.shields.io/badge/IsaacLab-2.0.0-silver)](https://isaac-sim.github.io/IsaacLab)
[![Python](https://img.shields.io/badge/python-3.10-blue.svg)](https://docs.python.org/3/whatsnew/3.10.html)
[![Linux platform](https://img.shields.io/badge/ubuntu-22.04-red)](https://releases.ubuntu.com/22.04/)
[![pre-commit](https://img.shields.io/badge/pre--commit-enabled-brightgreen?logo=pre-commit&logoColor=white)](https://pre-commit.com/)
[![License](https://img.shields.io/badge/license-ApacheV2-yellow.svg)](https://opensource.org/license/apache-2-0/)

# Table of Contents

- [HOVER WBC](#hover-wbc)
- [Table of Contents](#table-of-contents)
- [Overview](#overview)
- [Installation](#installation)
- [Training](#training)
  - [Data Processing](#data-processing)
    - [AMASS dataset](#amass-dataset)
  - [Teacher Policy](#teacher-policy)
  - [Student Policy](#student-policy)
  - [General Remarks for Training](#general-remarks-for-training)
  - [Generalist vs. Specialist Policy](#generalist-vs-specialist-policy)
- [Testing](#testing)
  - [Play Teacher Policy](#play-teacher-policy)
  - [Play Student Policy](#play-student-policy)
- [Evaluation](#evaluation)
- [Overwriting Configuration Values](#overwriting-configuration-values)
- [Sim-to-Sim Validation](#sim-to-sim-validation)
- [Developing](#developing)
  - [Unit testing](#unit-testing)
  - [Linting \& Formatting](#linting--formatting)
  - [Set up IDE (Optional)](#set-up-ide-optional)
  - [Running Scripts from an Isaac Lab Docker Container](#running-scripts-from-an-isaac-lab-docker-container)
- [License](#license)
- [Contributors](#contributors)
- [Acknowledgments](#acknowledgments)

# Overview

This repository contains the IsaacLab extension to train neural whole-body controllers for humanoids
as explained in the [OmniH2O][omnih2o_paper] and [HOVER][hover_paper] papers. For video
demonstrations and to link to the original implementation in Isaac Gym, please visit the
[OmniH2O project website](https://omni.human2humanoid.com/) and the
[HOVER project website](https://hover-versatile-humanoid.github.io/).


<img src="docs/robots_in_action.gif" alt="Humanoid robots tracking motions from the AMASS dataset" width="400"/>

# Installation

1. Install Isaac Lab, see the [installation guide](https://isaac-sim.github.io/IsaacLab/v2.0.0/source/setup/installation/index.html).
    **Note**: Currently HOVER has been tested with Isaac Lab versions 2.0.0. After you clone the Isaac Lab
    ```bash
    git fetch origin
    git checkout v2.0.0
    ```
2. Define the following environment variable to specify the path to your IsaacLab installation:
    ```bash
    # Set the ISAACLAB_PATH environment variable to point to your IsaacLab installation directory
    export ISAACLAB_PATH=<your_isaac_lab_path>
    ```
3. Clone the repo and its submodules:
    ```bash
    git clone --recurse-submodules <REPO_URL>
    ```
4. Install this repo and its dependencies by running the following command from the root of this
   repo:
    ```bash
    pip install -r requirements.txt
    ```

# Training


## Data Processing

> **_NOTE:_** Due to the license limitations of the AMASS dataset, we are not able to provide the retargeted dataset directly.
All the following training and evaluation scripts will use the `stable_punch.pkl` dataset (not included as well)
as a toy example. It is a small subset of the AMASS dataset where the upper body is performing punching motions.
We modified the motion data to minimize the lower body's motion to create a simpler example. We suggest that users retarget a small subset of the AMASS dataset to the
Unitree H1 robot and use that for trial training. The retargeting process of the whole dataset could take up to
4 days on a 32 CPU core machine. More cores will reduce the time correspondingly.

### AMASS dataset

We utilize the AMASS dataset to train our models. The AMASS dataset is a comprehensive collection of
motion capture (mocap) datasets. To develop control policies for a humanoid robot, it is essential
to retarget the motion data in the dataset to fit the desired robot. We provide a bash script that
retargets the dataset specifically for the Unitree H1 robot. This script is based on the scripts
from the [human2humanoid repository](https://github.com/LeCAR-Lab/human2humanoid). Due to the
limitations of the [license](https://amass.is.tue.mpg.de/license.html) of the AMASS dataset, we are
not providing a retargeted dataset directly. To access the dataset, you will need to create an account.

To get started, follow these steps:

1. Create a folder to save the datasets in `mkdir -p third_party/human2humanoid/data/AMASS/AMASS_Complete`.
2. Download the dataset(s) you are interested in from the "SMPL+H G" format section on the [AMASS download
   page](https://amass.is.tue.mpg.de/download.php) and place the archive files in
   `third_party/human2humanoid/data/AMASS/AMASS_Complete`. This will take some time due to the number of
   datasets and the fact that apparently they don't allow parallel downloads. You don't need to extract
   the files manually - the script will handle that for you.
3. Download the SMPL model from [this
   link](https://download.is.tue.mpg.de/download.php?domain=smpl&sfile=SMPL_python_v.1.1.0.zip) and
   place the zip file `third_party/human2humanoid/data/smpl`.
4. Finally, run the provided script by executing `./retarget_h1.sh`. The script extracts the
   downloaded files to desired locations, prepares necessary files and dependencies for retargeting.
   If you want to retarget only specific motions, you can provide a YAML file with the list of motions by running `./retarget_h1.sh --motions-file <path_to_yaml_file>`. See `punch.yaml` for an example. This will only process the motion files specified in the YAML file instead of the full dataset.
   Note that the script installs pip dependencies and might build some of them, which requires the matching
   version of the `python-dev` to be installed.
5. Before proceeding with training and evaluation, run `./install_deps.sh` again to ensure the
  correct dependencies are installed.


The retargeted dataset will be found at `third_party/human2humanoid/data/h1/amass_all.pkl`. Rename it and move it to your desired location.
While the exact path to the reference motion is not important, we recommend placing it in the `neural_wbc/data/data/motions/`
folder as the included data library will handle relative path searching, which is useful for unit testing.

For more details, refer to the [human2humanoid repository](https://github.com/LeCAR-Lab/human2humanoid/tree/main?tab=readme-ov-file#motion-retargeting).

If you have a configured conda environment with Isaaclab you can launch the scripts with `python`, otherwise use the python bundled with Isaaclab `${ISAACLAB_PATH:?}/isaaclab.sh -p`
## Teacher Policy


In the project's root directory,

```bash
python scripts/rsl_rl/train_teacher_policy.py \
    --num_envs 1024 \
    --reference_motion_path neural_wbc/data/data/motions/stable_punch.pkl # you can omit this as it's the default
```

<<<<<<< HEAD
The teacher policy is trained for 10000000 iterations, or until the user interrupts the training. The resulting checkpoint is stored in `<data_time>` and the filename is `model_<iteration_number>.pt`.
=======
The max iteration of the teacher policy is set to 10,000,000 by default. The resulting checkpoint is stored in `neural_wbc/data/data/policy/h1:teacher/` and the filename is `model_<iteration_number>.pt`.
The user can interrupt the training at anytime.  Normally, a good policy can be trained between `50k` to `80k` iterations.
>>>>>>> 8088f6cf


## Student Policy


In the project's root directory,
```bash
python scripts/rsl_rl/train_student_policy.py \
    --num_envs 1024 \
    --headless
```
This assumes that you have already trained the teacher policy as there is no provided teacher policy in the repo. Change the filename to match the checkpoint you trained.
The exact path of the teacher policy does not matter, but it is recommended to store it in the data folder. If stored outside the data folder, you might need to provide the full path.

## Multi-GPU
It is possible to train on a node with multiple gpus or multiple nodes with multiple gpues.
In order to train the teacher on a machine with 4 gpus:
```bash
python -m torch.distributed.run --nnodes=1 --nproc_per_node=4 scripts/rsl_rl/train_teacher.py --num_envs=1024 --headless --distributed
```
This will generate 4 IsaacSim simulation, each containing 1024 environments.

## General Remarks for Training

- The examples above use a low number of environments as a toy demo. For good results we
    recommend to train with at least 4096 environments.
- The examples above use the `stable_punch.pkl` dataset as a toy demo. For good
    results we recommend to train with the full amass dataset.
- Per default the trained checkpoints are stored to `logs/teacher/` or `logs/student/`.
- If you don't want to train from scratch you can resume training from a checkpoint using the
    options `--load_run=<date_time>` and/or `--checkpoint=<model_iter.pt>`. For example to resume training of
    the teacher use

    ```bash
    python scripts/rsl_rl/train_teacher_policy.py \
        --num_envs 10 \
        --load_run 2025-05-09_09-23-50 \
        --checkpoint model_500.pt

    ```

- Training requires a single GPU, we found the following performance when training on different
    GPUs:
    <br>

    **Teacher Training:**
    | GPU       | Num Iterations | Time per Iteration (s) | Training Time (h) |
    |-----------|----------------|------------------------|-------------------|
    | RTX 4090  | 100'000        | 0.84                   | 23.3              |
    | RTX A6000 | 100'000        | 1.90                   | 52.8              |
    | L40       | 100'000        | 1.61                   | 44.6              |

    **Student Training:**
    | GPU       | Num Iterations | Time per Iteration (s) | Training Time (h) |
    |-----------|----------------|------------------------|-------------------|
    | RTX 4090  | 10'000         | 0.097                  | 0.27              |
    | RTX A6000 | 10'000         | 0.18                   | 0.50              |
    | L40       | 10'000         | 0.176                  | 0.49              |

## Generalist vs. Specialist Policy

The codebase allows to train both generalist and specialist policies:
- Generalist policies allow to track different command configurations (or modes) with a single policy, as shown
    in the [HOVER][hover_paper] paper.
- Specialist policies only allow to track a specific command configuration with a single policy, as
    shown in the [OmniH2O][omnih2o_paper] paper.

Per default the codebase trains a specialist policy in OmniH2O mode (tracking head and hand positions).
```py
    distill_mask_sparsity_randomization_enabled = False
    distill_mask_modes = {"omnih2o": DISTILL_MASK_MODES_ALL["omnih2o"]}
```
A specialist in a different mode can be trained by modifying the `distill_mask_modes` in
the [config file](./neural_wbc/isaac_lab_wrapper/neural_wbc/isaac_lab_wrapper/neural_wbc_env_cfg_h1.py#73).
For an example to train a specialist that tracks the joint angles, root linear velocity and root yaw
orientation use this:
```py
    distill_mask_sparsity_randomization_enabled = False
    distill_mask_modes = {"humanplus": DISTILL_MASK_MODES_ALL["humanplus"]}
```
A generalist can be trained by removing/commenting out the specialist mask modes in the
[config file](./neural_wbc/isaac_lab_wrapper/neural_wbc/isaac_lab_wrapper/neural_wbc_env_cfg_h1.py#73), ie.

```py
    distill_mask_sparsity_randomization_enabled = False
    distill_mask_modes = DISTILL_MASK_MODES_ALL
```

In the current implementation, we hand picked four modes that are discussed in the original paper
for proof of life purposes. The user is free to add more modes to the `DISTILL_MASK_MODES_ALL`
dictionary to make the generalist policy more general. We recommend the user to turn off sparsity
randomization as the currently implemented randomization strategy (as described in the paper) might
lead to motion ambiguity.

In both cases the same commands from above can be used to launch the training.


# Testing

## Play Teacher Policy

In the project's root directory,

```bash
python scripts/rsl_rl/play.py \
    --num_envs 10 \
    --reference_motion_path neural_wbc/data/data/motions/stable_punch.pkl \
```
This will run the latest checkpoint in the latest run.
Alternatively you can specify the run from which you want to load the checkpoint from by passing `--load_run=logs/rsl_rl/teacher_policy/h1/<date_time>`, which will use the latest checkpoint in the folder. You can also specify a specific checkpoint by passing `--checkpoint=<model_iter.pt>`

## Play Student Policy

In the project's root directory,

```bash
python scripts/rsl_rl/play.py \
    --num_envs 10 \
    --student_player \
```

# Evaluation

The evaluation iterates through all the reference motions included in the dataset specified by the
`--reference_motion_path` option and exits when all motions are evaluated. Randomization is turned
off during evaluation. At the end of execution, the script summarizes the results with the following
reference motion tracking metrics:

> **_NOTE:_** Running evaluation with 1024 environments will require approximately 13GB of GPU memory. Adjust the `--num_envs` parameter based on your available GPU resources.

* **Success Rate [%]**: The percentage of motion tracking episodes that are successfully completed. An
    episode is considered successful if it follows the reference motion from start to finish without
    losing balance and avoiding collisions on specific body parts.
* **mpjpe_g [mm]**: The global mean per-joint position error, which measures the policy's ability to
    imitate the reference motion globally.
* **mpjpe_l [mm]**: The root-relative mean per-joint position error, which measures the policy's ability
    to imitate the reference motion locally.
* **mpjpe_pa [mm]**: The procrustes aligned mean per-joint position error, which aligns the links with
    the ground truth before calculating the errors.
* **accel_dist [mm/frame^2]**: The average joint acceleration error.
* **vel_dist [mm/frame]**: The average joint velocity error.
* **upper_body_joints_dist [radians]**: The average distance between the predicted and ground truth upper body joint positions.
* **lower_body_joints_dist [radians]**: The average distance between the predicted and ground truth lower body joint positions.
* **root_r_error [radians]**: The average torso roll error.
* **root_p_error [radians]**: The average torso pitch error.
* **root_y_error [radians]**: The average torso yaw error.
* **root_vel_error [m/frame]**: The average torso velocity error.
* **root_height_error [m]**: The average torso height error.

The metrics are reported multiple times for different configurations:
    - The metrics are computed over all environments or only the successful ones.
    - The metrics are computed over all bodies or only the tracked (=masked) bodies.

Per default the masked evaluation is using the OmniH2O mode (tracking head and hand positions). This
can be configured by changing the mask here the `distill_mask_modes` in the
[config file](./neural_wbc/isaac_lab_wrapper/neural_wbc/isaac_lab_wrapper/neural_wbc_env_cfg_h1.py#73).
For an example to change the configuration see also the
[Generalist vs. Specialist Policy section](#generalist-vs-specialist-policy) above.


The evaluation script, `scripts/rsl_rl/eval.py`, uses the same arguments as the play script,
`scripts/rsl_rl/play.py`. You can use it for both teacher and student policies.

```bash
# For a teacher
python scripts/rsl_rl/eval.py \
    --num_envs 10 \
```

``` bash
# For a student
python scripts/rsl_rl/eval.py \
    --num_envs 10 \
    --student_player
```
# Overwriting Configuration Values

To customize and overwrite default environment configuration values, you can provide a YAML file
with the desired settings. The structure of the YAML file should reflect the hierarchical structure
of the configuration. For nested configuration parameters, use a dot (.) to separate the levels. For
instance, to update the `dt` value within the sim configuration, you would use `sim.dt` as the key.
Here's an example YAML file demonstrating how to set and overwrite various configuration values:

```yaml
# scripts/rsl_rl/config_overwrites/sample.overwrite.yaml
sim.dt: 0.017
decimation: 4
add_policy_obs_noise: False
default_rfi_limit: 0.1
ctrl_delay_step_range: [0, 3]
```

To apply these custom settings, pass the path to your YAML file using the `--env_config_overwrite`
option when running the script. If the YAML file contains keys that do not exist in the default
configuration, those keys will be ignored.

# Validation
The trained policy in Isaac Lab can be validated in two ways - Sim-to-Sim and Sim-to-Real.

<div align="center">
<table>
  <tr>
    <td><img src="docs/stable_punch.gif" width="400"/></td>
    <td><img src="docs/stable_wave.gif" width="385"/></td>
  </tr>
  <tr>
    <td align="center"><font size="1"><em>Stable Punch - Mujoco (left) & Real Robot (right)</em></font></td>
    <td align="center"><font size="1"><em>Stable Wave - Mujoco (left) & Real Robot (right)</em></font></td>
  </tr>
</table>
</div>

## Sim-to-Sim Validation

We also provide a [Mujoco environment](./neural_wbc/mujoco_wrapper/) for conducting sim-to-sim validation of the trained policy.
To run the evaluation of Sim2Sim,

```bash
${ISAACLAB_PATH:?}/isaaclab.sh -p neural_wbc/inference_env/scripts/eval.py \
    --num_envs 1 \
    --headless \
    --student_path neural_wbc/data/data/policy/h1:student/ \
    --student_checkpoint model_<iteration_number>.pt
```

Please be aware that the `mujoco_wrapper` only supports one environment at a time. For a reference, it will take up to `5h` to evaluate `8k` reference motions. The inference_env is designed for maximum versatility.

## Sim-to-Real Deployment

For sim-to-real validation, we provide a [Hardware environment](./neural_wbc/hw_wrappers/) for Unitree H1.
To install the required dependencies and environment setup, please refer to the [README of sim2real deployment](./neural_wbc/hw_wrappers/README.md).

To deploy the trained policy on the [Unitree H1 robot](https://unitree.com/h1),

```bash
${ISAACLAB_PATH:?}/isaaclab.sh -p neural_wbc/inference_env/scripts/s2r_player.py \
    --student_path neural_wbc/data/data/policy/h1:student/ \
    --student_checkpoint model_<iteration_number>.pt \
    --reference_motion_path neural_wbc/data/data/motions/<motion_name>.pkl \
    --robot unitree_h1 \
    --max_iterations 5000 \
    --num_envs 1
```

> **_NOTE:_** The sim-to-real deployment wrapper currently only supports the Unitree H1 robot. It can be extended to other robots by implementing the corresponding hardware wrapper interface.

# Developing

## Unit testing

In the root of each module directory (e.g. `neural_wbc/core`), run the following command:

```bash
cd neural_wbc/core
${ISAACLAB_PATH:?}/isaaclab.sh -p -m unittest
```
We do provide a `run_unit_tests.sh` script to run all unit tests.

## Linting & Formatting

We have a pre-commit template to automatically lint and format the code.
To install pre-commit:

```bash
pip install pre-commit
```

Then you can run pre-commit with:

```bash
pre-commit run --all-files
```

## Set up IDE (Optional)

To setup the IDE, please follow these instructions:

- Run VSCode Tasks, by pressing `Ctrl+Shift+P`, selecting `Tasks: Run Task` and running the
    `setup_python_env` in the drop down menu. When running this task, you will be prompted to add
    the absolute path to your Isaac Lab installation.

If everything executes correctly, it should create a file .python.env in the .vscode directory. The
file contains the python paths to all the extensions provided by Isaac Sim and Omniverse. This helps
in indexing all the python modules for intelligent suggestions while writing code.


## Running Scripts from an Isaac Lab Docker Container

You can run scripts in a Docker container without using the Isaac Sim GUI. Follow these steps:

1. **Install the NVIDIA Container Toolkit**:
   - Follow the installation guide [here](https://docs.nvidia.com/datacenter/cloud-native/container-toolkit/latest/install-guide.html).

2. **Access the NGC Container Registry**:
   - Ensure you have access by following the instructions [here](https://docs.nvidia.com/ngc/gpu-cloud/ngc-private-registry-user-guide/index.html#accessing-ngc-registry).

3. **Start the Docker Container**:
   - Use the following command to start the container:

    ```bash
     docker run -it --rm \
         --runtime=nvidia --gpus all \
         -v $PWD:/workspace/neural_wbc \
         --entrypoint /bin/bash \
         --name neural_wbc \
         nvcr.io/nvidian/isaac-lab:IsaacLab-main-b120
    ```

4. **Set Up the Container**:
   - Navigate to the workspace and install dependencies:

     ```bash
     cd /workspace/neural_wbc
     ./install_deps.sh
     ```

You can now run scripts in headless mode by passing the `--headless` option.


# License

HOVER WBC is released under the Apache License 2.0. See LICENSE for additional details.

# Contributors

> The names are ordered in alphabetical order by the last name:

Joydeep Biswas, Yan Chang, Jim Fan, Pulkit Goyal, Lionel Gulich, Tairan He, Rushane Hua, Neel Jawale, H. Hawkeye King, Chenran Li, Michael Lin, Wei Liu, Zhengyi Luo, Billy Okal, Stephan Pleines, Soha Pouya, Peter Varvak, Wenli Xiao, Huihua Zhao, Yuke Zhu

# Acknowledgments

We would like to acknowledge the following projects where parts of the codes in this repo is derived from:

- [Mujoco Python Viewer](https://github.com/rohanpsingh/mujoco-python-viewer)
- [RSL RL](https://github.com/leggedrobotics/rsl_rl)
- [human2humanoid](https://github.com/LeCAR-Lab/human2humanoid)
- [Unitree Python SDK](https://github.com/unitreerobotics/unitree_sdk2_python)

[omnih2o_paper]: https://arxiv.org/abs/2406.08858
[hover_paper]: https://arxiv.org/abs/2410.21229<|MERGE_RESOLUTION|>--- conflicted
+++ resolved
@@ -129,12 +129,7 @@
     --reference_motion_path neural_wbc/data/data/motions/stable_punch.pkl # you can omit this as it's the default
 ```
 
-<<<<<<< HEAD
-The teacher policy is trained for 10000000 iterations, or until the user interrupts the training. The resulting checkpoint is stored in `<data_time>` and the filename is `model_<iteration_number>.pt`.
-=======
-The max iteration of the teacher policy is set to 10,000,000 by default. The resulting checkpoint is stored in `neural_wbc/data/data/policy/h1:teacher/` and the filename is `model_<iteration_number>.pt`.
-The user can interrupt the training at anytime.  Normally, a good policy can be trained between `50k` to `80k` iterations.
->>>>>>> 8088f6cf
+The max iteration of the teacher policy is set to 10,000,000 by default. The resulting checkpoint is stored in `<data_time>` and the filename is `model_<iteration_number>.pt`. The user can interrupt the training at anytime.  Normally, a good policy can be trained between `50k` to `80k` iterations.
 
 
 ## Student Policy
